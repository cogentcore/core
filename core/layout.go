--- conflicted
+++ resolved
@@ -1676,24 +1676,14 @@
 	pos := stPos
 	var lastSz math32.Vector2
 	idx := 0
-<<<<<<< HEAD
-	fr.forVisibleChildren(func(i int, kwi Widget, kwb *WidgetBase) bool {
-		cidx := kwb.Geom.Cell
-=======
 	fr.forVisibleChildren(func(i int, cw Widget, cwb *WidgetBase) bool {
 		cidx := cwb.Geom.Cell
->>>>>>> 09bcc939
 		if cidx.X == 0 && idx > 0 {
 			pos.X = stPos.X
 			pos.Y += lastSz.Y + gap.Y
 		}
-<<<<<<< HEAD
-		kwb.positionWithinAllocMainX(pos, fr.Styles.Justify.Items, fr.Styles.Align.Items)
-		alloc := kwb.Geom.Size.Alloc.Total
-=======
 		cwb.positionWithinAllocMainX(pos, fr.Styles.Justify.Items, fr.Styles.Align.Items)
 		alloc := cwb.Geom.Size.Alloc.Total
->>>>>>> 09bcc939
 		pos.X += alloc.X + gap.X
 		lastSz = alloc
 		idx++
@@ -1714,24 +1704,14 @@
 	stPos.X = styles.AlignPos(fr.Styles.Align.Content, sz.Internal.X, sz.Actual.Content.X)
 	pos := stPos
 	idx := 0
-<<<<<<< HEAD
-	fr.forVisibleChildren(func(i int, kwi Widget, kwb *WidgetBase) bool {
-		cidx := kwb.Geom.Cell
-=======
-	ly.forVisibleChildren(func(i int, cw Widget, cwb *WidgetBase) bool {
+	fr.forVisibleChildren(func(i int, cw Widget, cwb *WidgetBase) bool {
 		cidx := cwb.Geom.Cell
->>>>>>> 09bcc939
 		if cidx.Y == 0 && idx > 0 {
 			pos.Y = stPos.Y
 			pos.X += lastSz.X + gap.X
 		}
-<<<<<<< HEAD
-		kwb.positionWithinAllocMainY(pos, fr.Styles.Justify.Items, fr.Styles.Align.Items)
-		alloc := kwb.Geom.Size.Alloc.Total
-=======
-		cwb.positionWithinAllocMainY(pos, ly.Styles.Justify.Items, ly.Styles.Align.Items)
+		cwb.positionWithinAllocMainY(pos, fr.Styles.Justify.Items, fr.Styles.Align.Items)
 		alloc := cwb.Geom.Size.Alloc.Total
->>>>>>> 09bcc939
 		pos.Y += alloc.Y + gap.Y
 		lastSz = alloc
 		idx++
@@ -1739,19 +1719,11 @@
 	})
 }
 
-<<<<<<< HEAD
 func (fr *Frame) positionStacked() {
-	fr.ForWidgetChildren(func(i int, kwi Widget, kwb *WidgetBase) bool {
-		kwb.Geom.RelPos.SetZero()
+	fr.ForWidgetChildren(func(i int, cw Widget, cwb *WidgetBase) bool {
+		cwb.Geom.RelPos.SetZero()
 		if !fr.LayoutStackTopOnly || i == fr.StackTop {
-			kwi.Position()
-=======
-func (ly *Frame) positionStacked() {
-	ly.ForWidgetChildren(func(i int, cw Widget, cwb *WidgetBase) bool {
-		cwb.Geom.RelPos.SetZero()
-		if !ly.LayoutStackTopOnly || i == ly.StackTop {
 			cw.Position()
->>>>>>> 09bcc939
 		}
 		return tree.Continue
 	})
