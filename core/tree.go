--- conflicted
+++ resolved
@@ -1061,20 +1061,12 @@
 // using given select mode (from keyboard modifiers)
 // and emits select event for newly selected item
 func (tr *Tree) moveHomeEvent(selMode events.SelectModes) *Tree {
-<<<<<<< HEAD
 	rn := tr.Root.AsCoreTree()
 	rn.selectUpdate(selMode)
-	rn.SetFocus()
+	rn.SetFocusQuiet()
 	rn.ScrollToThis()
 	rn.sendSelectEvent()
 	return rn
-=======
-	tr.root.selectUpdate(selMode)
-	tr.root.SetFocusQuiet()
-	tr.root.ScrollToThis()
-	tr.root.sendSelectEvent()
-	return tr.root
->>>>>>> 3857cf6d
 }
 
 // moveEndEvent moves the selection to the very last node in the tree,
