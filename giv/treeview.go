// Copyright (c) 2018, The GoKi Authors. All rights reserved.
// Use of this source code is governed by a BSD-style
// license that can be found in the LICENSE file.

package giv

import (
	"fmt"
	"image"
	"log"
	"log/slog"

	"goki.dev/colors"
	"goki.dev/cursors"
	"goki.dev/gi/v2/gi"
	"goki.dev/girl/abilities"
	"goki.dev/girl/states"
	"goki.dev/girl/styles"
	"goki.dev/girl/units"
	"goki.dev/goosi/events"
	"goki.dev/goosi/mimedata"
	"goki.dev/icons"
	"goki.dev/ki/v2"
	"goki.dev/mat32/v2"
	"goki.dev/pi/v2/filecat"
)

// TreeView provides a graphical representation of a tree tructure
// providing full navigation and manipulation abilities.
// See the TreeSyncView for a version that syncs with another
// Ki tree structure to represent it.
//
// Standard events.Event are sent to any listeners, including
// Select and DoubleClick.
//
// If possible, it is typically easier to directly use
// TreeView nodes to represent data by adding extra fields.
// See FileTreeView for an example.
//
//goki:embedder
type TreeView struct {
	gi.WidgetBase

	// optional icon, displayed to the the left of the text label
	Icon icons.Icon

	// amount to indent children relative to this node
	Indent units.Value

	// depth for nodes be initialized as open (default 4).
	// Nodes beyond this depth will be initialized as closed.
	OpenDepth int

	///////////////////////
	// Computed below

	// linear index of this node within the entire tree.
	// updated on full rebuilds and may sometimes be off,
	// but close enough for expected uses
	ViewIdx int `copy:"-" json:"-" xml:"-" inactive:"+"`

	// size of just this node widget.
	// our alloc includes all of our children, but we only draw us.
	WidgetSize mat32.Vec2 `copy:"-" json:"-" xml:"-" inactive:"+"`

	// cached root of the view
	RootView *TreeView `copy:"-" json:"-" xml:"-" inactive:"+"`

	// SelectedNodes holds the currently-selected nodes, on the
	// RootView node only.
	SelectedNodes []*TreeView `copy:"-" json:"-" xml:"-" inactive:"+"`
}

func (tv *TreeView) CopyFieldsFrom(frm any) {
	fr, ok := frm.(*TreeView)
	if !ok {
		log.Printf("GoGi node of type: %v needs a CopyFieldsFrom method defined -- currently falling back on earlier one\n", tv.KiType().Name)
		return
	}
	tv.WidgetBase.CopyFieldsFrom(&fr.WidgetBase)
	// note: can't actually copy anything here
}

// SetViewIdx sets the ViewIdx for all nodes.
// This must be called from the root node after
// construction or any modification to the tree.
// Returns the total number of leaves in the tree.
func (tv *TreeView) SetViewIdx() int {
	idx := 0
	tv.WalkPre(func(k ki.Ki) bool {
		tvki := AsTreeView(k)
		if tvki != nil {
			tvki.ViewIdx = idx
			idx++
		}
		return ki.Continue
	})
	return idx
}

func (tv *TreeView) OnInit() {
	tv.HandleTreeViewEvents()
	tv.TreeViewStyles()
}

func (tv *TreeView) TreeViewStyles() {
	tv.Style(func(s *styles.Style) {
		s.SetAbilities(true, abilities.Activatable, abilities.Focusable, abilities.Selectable, abilities.Hoverable)
		tv.Indent.SetEm(2)
		tv.OpenDepth = 4
		s.Cursor = cursors.Pointer
		s.Border.Style.Set(styles.BorderNone)
		s.Margin.Set()
		s.Padding.Set(units.Dp(4))
		s.Text.Align = styles.AlignLeft
		s.AlignV = styles.AlignTop
<<<<<<< HEAD
=======
		s.Color = colors.Scheme.Secondary.OnContainer
		s.BackgroundColor.SetSolid(colors.Scheme.Surface)
		if s.State.Is(states.Selected) {
			s.BackgroundColor.SetSolid(colors.Scheme.Select.Container)
		} else if s.State.Is(states.Hovered) {
			s.BackgroundColor.SetSolid(colors.Scheme.SurfaceContainerLow)
		}
>>>>>>> d279bf1b
	})
}

func (tv *TreeView) OnChildAdded(child ki.Ki) {
	w, _ := gi.AsWidget(child)
	switch w.PathFrom(tv) {
	case "parts":
		parts := w.(*gi.Layout)
		parts.Style(func(s *styles.Style) {
			parts.Spacing.SetCh(0.5)
		})
	case "parts/icon":
		w.Style(func(s *styles.Style) {
			s.Color = colors.Scheme.Secondary.OnContainer
			s.Width.SetEm(1)
			s.Height.SetEm(1)
			s.Margin.Set()
			s.Padding.Set()
		})
	case "parts/branch":
		sw := w.(*gi.Switch)
		sw.Type = gi.SwitchCheckbox
		sw.IconOn = icons.KeyboardArrowDown   // icons.FolderOpen
		sw.IconOff = icons.KeyboardArrowRight // icons.Folder
		sw.IconDisab = icons.Blank
		sw.Style(func(s *styles.Style) {
			s.Color = colors.Scheme.Primary.Base
			s.Margin.Set()
			s.Padding.Set()
			s.Width.SetEm(1)
			s.Height.SetEm(1)
			s.AlignV = styles.AlignMiddle
			// we don't need to visibly tell the user that we are disabled;
			// the lack of an icon accomplishes that
			if s.Is(states.Disabled) {
				s.StateLayer = 0
			}
		})
		sw.OnClick(func(e events.Event) {
			if sw.StateIs(states.Checked) {
				if !tv.IsClosed() {
					tv.Close()
				}
			} else {
				if tv.IsClosed() {
					tv.Open()
				}
			}
		})
	case "parts/space":
		w.Style(func(s *styles.Style) {
			s.Width.SetEm(0.5)
		})
	case "parts/label":
		w.Style(func(s *styles.Style) {
			s.SetAbilities(false, abilities.Selectable, abilities.DoubleClickable)
			s.Cursor = cursors.None
			s.Margin.Set()
			s.Padding.Set()
			s.MinWidth.SetCh(16)
			s.Text.WhiteSpace = styles.WhiteSpaceNowrap
		})
	case "parts/menu":
		menu := w.(*gi.Button)
		menu.Indicator = icons.None
	}
}

// TreeViewFlags extend WidgetFlags to hold TreeView state
type TreeViewFlags int64 //enums:bitflag

const (
	// TreeViewFlagClosed means node is toggled closed
	// (children not visible)  Otherwise Open.
	TreeViewFlagClosed TreeViewFlags = TreeViewFlags(gi.WidgetFlagsN) + iota

	// This flag on the Root node determines whether keyboard movements
	// update selection or not.
	TreeViewFlagSelectMode
)

// IsClosed returns whether this node itself closed?
func (tv *TreeView) IsClosed() bool {
	return tv.Is(TreeViewFlagClosed)
}

// SetClosed sets the closed flag for this node.
// Call Close() method to close a node and update view.
func (tv *TreeView) SetClosed(closed bool) {
	tv.SetFlag(closed, TreeViewFlagClosed)
}

// RootIsInactive returns the inactive status of the root node,
// which is what controls the functional inactivity of the tree
// if individual nodes are inactive that only affects display typically.
func (tv *TreeView) RootIsInactive() bool {
	if tv.RootView == nil {
		return true
	}
	return tv.RootView.IsDisabled()
}

////////////////////////////////////////////////////
// Widget interface

// qt calls the open / close thing a "branch"
// http://doc.qt.io/qt-5/stylesheet-examples.html#customizing-qtreeview

// BranchPart returns the branch in parts, if it exists
func (tv *TreeView) BranchPart() (*gi.Switch, bool) {
	if icc := tv.Parts.ChildByName("branch", 0); icc != nil {
		return icc.(*gi.Switch), true
	}
	return nil, false
}

// IconPart returns the icon in parts, if it exists
func (tv *TreeView) IconPart() (*gi.Icon, bool) {
	if icc := tv.Parts.ChildByName("icon", 1); icc != nil {
		return icc.(*gi.Icon), true
	}
	return nil, false
}

// LabelPart returns the label in parts, if it exists
func (tv *TreeView) LabelPart() (*gi.Label, bool) {
	if lbl := tv.Parts.ChildByName("label", 1); lbl != nil {
		return lbl.(*gi.Label), true
	}
	return nil, false
}

func (tv *TreeView) ConfigParts(sc *gi.Scene) {
	parts := tv.NewParts(gi.LayoutHoriz)
	config := ki.Config{}
	config.Add(gi.SwitchType, "branch")
	if tv.Icon.IsValid() {
		config.Add(gi.IconType, "icon")
	}
	config.Add(gi.LabelType, "label")
	mods, updt := parts.ConfigChildren(config)
	if tv.HasChildren() {
		if wb, ok := tv.BranchPart(); ok {
			tv.SetBranchState()
			wb.Config(sc)
		}
	}
	if tv.Icon.IsValid() {
		if ic, ok := tv.IconPart(); ok {
			ic.SetIcon(tv.Icon)
		}
	}
	if lbl, ok := tv.LabelPart(); ok {
		lbl.SetText(tv.Name())
	}
	if mods {
		parts.UpdateEnd(updt)
		tv.UpdateEndLayout(updt)
	}
}

func (tv *TreeView) ConfigWidget(sc *gi.Scene) {
	tv.ConfigParts(sc)
}

func (tv *TreeView) StyleTreeView(sc *gi.Scene) {
	if !tv.HasChildren() {
		tv.SetClosed(true)
	}
	tv.Indent.ToDots(&tv.Styles.UnContext)
	// tv.Parts.Styles.InheritFields(&tv.Styles)
	tv.ApplyStyleWidget(sc)
	tv.Styles.StateLayer = 0 // turn off!
}

func (tv *TreeView) ApplyStyle(sc *gi.Scene) {
	tv.StyMu.Lock() // todo: needed??  maybe not.
	defer tv.StyMu.Unlock()

	tv.StyleTreeView(sc)
}

// TreeView is tricky for alloc because it is both a layout
// of its children but has to maintain its own bbox for its own widget.

func (tv *TreeView) GetSize(sc *gi.Scene, iter int) {
	tv.InitLayout(sc)
	tv.GetSizeParts(sc, iter) // get our size from parts
	tv.WidgetSize = tv.LayState.Alloc.Size
	h := mat32.Ceil(tv.WidgetSize.Y)
	w := tv.WidgetSize.X

	if !tv.IsClosed() {
		// we layout children under us
		for _, kid := range tv.Kids {
			gis := kid.(gi.Widget).AsWidget()
			if gis == nil || gis.This() == nil {
				continue
			}
			h += mat32.Ceil(gis.LayState.Alloc.Size.Y)
			w = mat32.Max(w, tv.Indent.Dots+gis.LayState.Alloc.Size.X)
		}
	}
	tv.LayState.Alloc.Size = mat32.Vec2{w, h}
	tv.WidgetSize.X = w // stretch
}

func (tv *TreeView) SetBranchState() {
	br, ok := tv.BranchPart()
	if !ok {
		return
	}
	switch {
	case !tv.HasChildren():
		br.SetState(true, states.Disabled)
	case tv.IsClosed():
		br.SetState(false, states.Disabled)
		br.SetState(false, states.Checked)
	default:
		br.SetState(false, states.Disabled)
		br.SetState(true, states.Checked)
	}
}

func (tv *TreeView) DoLayoutParts(sc *gi.Scene, parBBox image.Rectangle, iter int) {
	spc := tv.BoxSpace()
	tv.Parts.LayState.Alloc.Pos = tv.LayState.Alloc.Pos.Add(spc.Pos())
	tv.Parts.LayState.Alloc.Size = tv.WidgetSize.Sub(spc.Size()) // key diff
	tv.Parts.DoLayout(sc, parBBox, iter)
}

func (tv *TreeView) ChildrenBBoxes(sc *gi.Scene) image.Rectangle {
	return tv.ScBBox
}

func (tv *TreeView) DoLayout(sc *gi.Scene, parBBox image.Rectangle, iter int) bool {
	psize := tv.AddParentPos() // have to add our pos first before computing below:

	rn := tv.RootView
	if rn == nil {
		slog.Error("giv.TreeView: RootView is ni", "in node:", tv)
		return false
	}
	tv.SetBranchState()

	wi := tv.This().(gi.Widget)
	// our alloc size is root's size minus our total indentation
	tv.LayState.Alloc.Size.X = rn.LayState.Alloc.Size.X - (tv.LayState.Alloc.Pos.X - rn.LayState.Alloc.Pos.X)
	tv.WidgetSize.X = tv.LayState.Alloc.Size.X

	tv.LayState.Alloc.PosOrig = tv.LayState.Alloc.Pos
	gi.SetUnitContext(&tv.Styles, sc, tv.NodeSize(), psize) // update units with final layout
	tv.BBox = wi.BBoxes()
	wi.ComputeBBoxes(sc, parBBox, image.Point{})

	tv.DoLayoutParts(sc, parBBox, iter) // use OUR version
	h := mat32.Ceil(tv.WidgetSize.Y)
	if !tv.IsClosed() {
		for _, kid := range tv.Kids {
			if kid == nil || kid.This() == nil {
				continue
			}
			ni := kid.(gi.Widget).AsWidget()
			if ni == nil {
				continue
			}
			ni.LayState.Alloc.PosRel.Y = h
			ni.LayState.Alloc.PosRel.X = tv.Indent.Dots
			h += mat32.Ceil(ni.LayState.Alloc.Size.Y)
		}
	}
	redo := tv.DoLayoutChildren(sc, iter)
	// once layout is done, we can get our reg size back
	tv.LayState.Alloc.Size = tv.WidgetSize
	if gi.LayoutTrace {
		// fmt.Printf("Layout: %v reduced X allocsize: %v rn: %v  pos: %v rn pos: %v\n", tv.Path(), tv.WidgetSize.X, rn.LayState.Alloc.Size.X, tv.LayState.Alloc.Pos.X, rn.LayState.Alloc.Pos.X)
		fmt.Printf("Layout: %v alloc pos: %v size: %v bb: %v  scbb: %v winbb: %v\n", tv.Path(), tv.LayState.Alloc.Pos, tv.LayState.Alloc.Size, tv.BBox, tv.ScBBox, tv.ScBBox)
	}
	return redo
}

func (tv *TreeView) RenderNode(sc *gi.Scene) {
	rs, pc, st := tv.RenderLock(sc)
	bg := &tv.Styles.BackgroundColor
	pc.DrawStdBox(rs, st, tv.LayState.Alloc.Pos, tv.LayState.Alloc.Size, bg)
	// tv.RenderStdBox(sc, st)
	tv.RenderUnlock(rs)
}

func (tv *TreeView) Render(sc *gi.Scene) {
	if tv.PushBounds(sc) {
		tv.RenderNode(sc)
		tv.RenderParts(sc)
		tv.PopBounds(sc)
	}
	// we always have to render our kids b/c
	// we could be out of scope but they could be in!
	if !tv.IsClosed() {
		tv.RenderChildren(sc)
	}
}

//////////////////////////////////////////////////////////////////////////////
//    Selection

// SelectMode returns true if keyboard movements
// should automatically select nodes
func (tv *TreeView) SelectMode() bool {
	return tv.RootView.Is(TreeViewFlagSelectMode)
}

// SetSelectMode updates the select mode
func (tv *TreeView) SetSelectMode(selMode bool) {
	tv.RootView.SetFlag(selMode, TreeViewFlagSelectMode)
}

// SelectModeToggle toggles the SelectMode
func (tv *TreeView) SelectModeToggle() {
	tv.SetSelectMode(!tv.SelectMode())
}

// SelectedViews returns a slice of the currently-selected
// TreeViews within the entire tree, using a list maintained
// by the root node
func (tv *TreeView) SelectedViews() []*TreeView {
	if tv.RootView == nil {
		return nil
	}
	return tv.RootView.SelectedNodes
}

// SetSelectedViews updates the selected views to given list
func (tv *TreeView) SetSelectedViews(sl []*TreeView) {
	if tv.RootView != nil {
		tv.RootView.SelectedNodes = sl
	}
}

// Select selects this node (if not already selected).
// Must use this method to update global selection list
func (tv *TreeView) Select() {
	if !tv.StateIs(states.Selected) {
		tv.SetSelected(true)
		tv.ApplyStyle(tv.Sc)
		sl := tv.SelectedViews()
		sl = append(sl, tv)
		tv.SetSelectedViews(sl)
		tv.SetNeedsRender()
	}
}

// Unselect unselects this node (if selected).
// Must use this method to update global selection list.
func (tv *TreeView) Unselect() {
	if tv.StateIs(states.Selected) {
		tv.SetSelected(false)
		tv.ApplyStyle(tv.Sc)
		sl := tv.SelectedViews()
		sz := len(sl)
		for i := 0; i < sz; i++ {
			if sl[i] == tv {
				sl = append(sl[:i], sl[i+1:]...)
				break
			}
		}
		tv.SetSelectedViews(sl)
		tv.SetNeedsRender()
	}
}

// UnselectAll unselects all selected items in the view
func (tv *TreeView) UnselectAll() {
	if tv.Sc == nil {
		return
	}
	updt := tv.UpdateStart()
	sl := tv.SelectedViews()
	tv.SetSelectedViews(nil) // clear in advance
	for _, v := range sl {
		v.SetSelected(false)
		v.ApplyStyle(tv.Sc)
		v.SetNeedsRender()
	}
	tv.UpdateEndRender(updt)
}

// SelectAll all items in view
func (tv *TreeView) SelectAll() {
	if tv.Sc == nil {
		return
	}
	updt := tv.UpdateStart()
	tv.UnselectAll()
	nn := tv.RootView
	nn.Select()
	for nn != nil {
		nn = nn.MoveDown(events.SelectQuiet)
	}
	tv.UpdateEndRender(updt)
}

// SelectUpdate updates selection to include this node,
// using selectmode from mouse event (ExtendContinuous, ExtendOne).
// Returns true if this node selected
func (tv *TreeView) SelectUpdate(mode events.SelectModes) bool {
	if mode == events.NoSelect {
		return false
	}
	updt := tv.UpdateStart()
	sel := false
	switch mode {
	case events.SelectOne:
		if tv.StateIs(states.Selected) {
			sl := tv.SelectedViews()
			if len(sl) > 1 {
				tv.UnselectAll()
				tv.Select()
				tv.GrabFocus()
				sel = true
			}
		} else {
			tv.UnselectAll()
			tv.Select()
			tv.GrabFocus()
			sel = true
		}
	case events.ExtendContinuous:
		sl := tv.SelectedViews()
		if len(sl) == 0 {
			tv.Select()
			tv.GrabFocus()
			sel = true
		} else {
			minIdx := -1
			maxIdx := 0
			for _, v := range sl {
				if minIdx < 0 {
					minIdx = v.ViewIdx
				} else {
					minIdx = min(minIdx, v.ViewIdx)
				}
				maxIdx = max(maxIdx, v.ViewIdx)
			}
			cidx := tv.ViewIdx
			nn := tv
			tv.Select()
			if tv.ViewIdx < minIdx {
				for cidx < minIdx {
					nn = nn.MoveDown(events.SelectQuiet) // just select
					cidx = nn.ViewIdx
				}
			} else if tv.ViewIdx > maxIdx {
				for cidx > maxIdx {
					nn = nn.MoveUp(events.SelectQuiet) // just select
					cidx = nn.ViewIdx
				}
			}
		}
	case events.ExtendOne:
		if tv.StateIs(states.Selected) {
			tv.UnselectAction()
		} else {
			tv.Select()
			tv.GrabFocus()
			sel = true
		}
	case events.SelectQuiet:
		tv.Select()
		// not sel -- no signal..
	case events.UnselectQuiet:
		tv.Unselect()
		// not sel -- no signal..
	}
	tv.UpdateEndRender(updt)
	return sel
}

// SendSelectEvent sends the events.Select event on the
// RootView node, using context event if avail (else nil).
func (tv *TreeView) SendSelectEvent(ctx events.Event) {
	tv.RootView.Send(events.Select, nil)
}

// SendChangeEvent sends the events.Change event on the
// RootView node, using context event if avail (else nil).
func (tv *TreeView) SendChangeEvent(ctx events.Event) {
	tv.RootView.Send(events.Change, nil)
}

// SelectAction updates selection to include this node,
// using selectmode from mouse event (ExtendContinuous, ExtendOne),
// and Root sends selection event.  Returns true if signal emitted.
func (tv *TreeView) SelectAction(mode events.SelectModes) bool {
	sel := tv.SelectUpdate(mode)
	if sel {
		tv.SendSelectEvent(nil)
	}
	return sel
}

// UnselectAction unselects this node (if selected),
// and Root sends a selection event.
func (tv *TreeView) UnselectAction() {
	if tv.StateIs(states.Selected) {
		tv.Unselect()
		tv.SendSelectEvent(nil)
	}
}

//////////////////////////////////////////////////////////////////////////////
//    Moving

// MoveDown moves the selection down to next element in the tree,
// using given select mode (from keyboard modifiers).
// Returns newly selected node.
func (tv *TreeView) MoveDown(selMode events.SelectModes) *TreeView {
	if tv.Par == nil {
		return nil
	}
	if tv.IsClosed() || !tv.HasChildren() { // next sibling
		return tv.MoveDownSibling(selMode)
	} else {
		if tv.HasChildren() {
			nn := AsTreeView(tv.Child(0))
			if nn != nil {
				nn.SelectUpdate(selMode)
				return nn
			}
		}
	}
	return nil
}

// MoveDownAction moves the selection down to next element in the tree,
// using given select mode (from keyboard modifiers).
// Sends select event for newly selected item.
func (tv *TreeView) MoveDownAction(selMode events.SelectModes) *TreeView {
	nn := tv.MoveDown(selMode)
	if nn != nil && nn != tv {
		nn.GrabFocus()
		nn.ScrollToMe()
		tv.SendSelectEvent(nil)
	}
	return nn
}

// MoveDownSibling moves down only to siblings, not down into children,
// using given select mode (from keyboard modifiers)
func (tv *TreeView) MoveDownSibling(selMode events.SelectModes) *TreeView {
	if tv.Par == nil {
		return nil
	}
	if tv == tv.RootView {
		return nil
	}
	myidx, ok := tv.IndexInParent()
	if ok && myidx < len(*tv.Par.Children())-1 {
		nn := AsTreeView(tv.Par.Child(myidx + 1))
		if nn != nil {
			nn.SelectUpdate(selMode)
			return nn
		}
	} else {
		return AsTreeView(tv.Par).MoveDownSibling(selMode) // try up
	}
	return nil
}

// MoveUp moves selection up to previous element in the tree,
// using given select mode (from keyboard modifiers).
// Returns newly selected node
func (tv *TreeView) MoveUp(selMode events.SelectModes) *TreeView {
	if tv.Par == nil || tv == tv.RootView {
		return nil
	}
	myidx, ok := tv.IndexInParent()
	if ok && myidx > 0 {
		nn := AsTreeView(tv.Par.Child(myidx - 1))
		if nn != nil {
			return nn.MoveToLastChild(selMode)
		}
	} else {
		if tv.Par != nil {
			nn := AsTreeView(tv.Par)
			if nn != nil {
				nn.SelectUpdate(selMode)
				return nn
			}
		}
	}
	return nil
}

// MoveUpAction moves the selection up to previous element in the tree,
// using given select mode (from keyboard modifiers).
// Sends select event for newly selected item.
func (tv *TreeView) MoveUpAction(selMode events.SelectModes) *TreeView {
	nn := tv.MoveUp(selMode)
	if nn != nil && nn != tv {
		nn.GrabFocus()
		nn.ScrollToMe()
		tv.SendSelectEvent(nil)
	}
	return nn
}

// TreeViewPageSteps is the number of steps to take in PageUp / Down events
var TreeViewPageSteps = 10

// MovePageUpAction moves the selection up to previous
// TreeViewPageSteps elements in the tree,
// using given select mode (from keyboard modifiers).
// Sends select event for newly selected item.
func (tv *TreeView) MovePageUpAction(selMode events.SelectModes) *TreeView {
	updt := tv.UpdateStart()
	mvMode := selMode
	if selMode == events.SelectOne {
		mvMode = events.NoSelect
	} else if selMode == events.ExtendContinuous || selMode == events.ExtendOne {
		mvMode = events.SelectQuiet
	}
	fnn := tv.MoveUp(mvMode)
	if fnn != nil && fnn != tv {
		for i := 1; i < TreeViewPageSteps; i++ {
			nn := fnn.MoveUp(mvMode)
			if nn == nil || nn == fnn {
				break
			}
			fnn = nn
		}
		if selMode == events.SelectOne {
			fnn.SelectUpdate(selMode)
		}
		fnn.GrabFocus()
		fnn.ScrollToMe()
		tv.SendSelectEvent(nil)
	}
	tv.UpdateEndRender(updt)
	return fnn
}

// MovePageDownAction moves the selection up to
// previous TreeViewPageSteps elements in the tree,
// using given select mode (from keyboard modifiers).
// Sends select event for newly selected item.
func (tv *TreeView) MovePageDownAction(selMode events.SelectModes) *TreeView {
	updt := tv.UpdateStart()
	mvMode := selMode
	if selMode == events.SelectOne {
		mvMode = events.NoSelect
	} else if selMode == events.ExtendContinuous || selMode == events.ExtendOne {
		mvMode = events.SelectQuiet
	}
	fnn := tv.MoveDown(mvMode)
	if fnn != nil && fnn != tv {
		for i := 1; i < TreeViewPageSteps; i++ {
			nn := fnn.MoveDown(mvMode)
			if nn == nil || nn == fnn {
				break
			}
			fnn = nn
		}
		if selMode == events.SelectOne {
			fnn.SelectUpdate(selMode)
		}
		fnn.GrabFocus()
		fnn.ScrollToMe()
		tv.SendSelectEvent(nil)
	}
	tv.UpdateEndRender(updt)
	return fnn
}

// MoveToLastChild moves to the last child under me, using given select mode
// (from keyboard modifiers)
func (tv *TreeView) MoveToLastChild(selMode events.SelectModes) *TreeView {
	if tv.Par == nil || tv == tv.RootView {
		return nil
	}
	if !tv.IsClosed() && tv.HasChildren() {
		nnk, err := tv.Children().ElemFromEndTry(0)
		if err == nil {
			nn := AsTreeView(nnk)
			return nn.MoveToLastChild(selMode)
		}
	} else {
		tv.SelectUpdate(selMode)
		return tv
	}
	return nil
}

// MoveHomeAction moves the selection up to top of the tree,
// using given select mode (from keyboard modifiers)
// and emits select event for newly selected item
func (tv *TreeView) MoveHomeAction(selMode events.SelectModes) *TreeView {
	tv.RootView.SelectUpdate(selMode)
	tv.RootView.GrabFocus()
	tv.RootView.ScrollToMe()
	// tv.RootView.TreeViewSig.Emit(tv.RootView.This(), int64(TreeViewSelected), tv.RootView.This())
	return tv.RootView
}

// MoveEndAction moves the selection to the very last node in the tree,
// using given select mode (from keyboard modifiers)
// Sends select event for newly selected item.
func (tv *TreeView) MoveEndAction(selMode events.SelectModes) *TreeView {
	updt := tv.UpdateStart()
	mvMode := selMode
	if selMode == events.SelectOne {
		mvMode = events.NoSelect
	} else if selMode == events.ExtendContinuous || selMode == events.ExtendOne {
		mvMode = events.SelectQuiet
	}
	fnn := tv.MoveDown(mvMode)
	if fnn != nil && fnn != tv {
		for {
			nn := fnn.MoveDown(mvMode)
			if nn == nil || nn == fnn {
				break
			}
			fnn = nn
		}
		if selMode == events.SelectOne {
			fnn.SelectUpdate(selMode)
		}
		fnn.GrabFocus()
		fnn.ScrollToMe()
		tv.SendSelectEvent(nil)
	}
	tv.UpdateEnd(updt)
	return fnn
}

func (tv *TreeView) SetKidsVisibility(parentClosed bool) {
	tv.WalkPre(func(k ki.Ki) bool {
		if k.This() == tv.This() {
			return ki.Continue
		}
		tvki := AsTreeView(k)
		if tvki != nil {
			tvki.SetState(parentClosed, states.Invisible)
		}
		return ki.Continue
	})
}

// Close closes the given node and updates the view accordingly
// (if it is not already closed).
// Sends Change event on RootView.
func (tv *TreeView) Close() {
	if tv.IsClosed() {
		return
	}
	updt := tv.UpdateStart()
	if tv.HasChildren() {
		tv.SetNeedsLayout()
	}
	tv.SetClosed(true)
	tv.SetKidsVisibility(true) // parent closed
	tv.SendChangeEvent(nil)
	tv.UpdateEndRender(updt)
}

// Open opens the given node and updates the view accordingly
// (if it is not already opened)
// Sends Change event on RootView.
func (tv *TreeView) Open() {
	if !tv.IsClosed() {
		return
	}
	updt := tv.UpdateStart()
	if tv.HasChildren() {
		tv.SetNeedsLayout()
		tv.SetClosed(false)
		tv.SetKidsVisibility(false)
	}
	tv.SendChangeEvent(nil)
	tv.UpdateEndRender(updt)
}

// ToggleClose toggles the close / open status: if closed, opens, and vice-versa
func (tv *TreeView) ToggleClose() {
	if tv.IsClosed() {
		tv.Open()
	} else {
		tv.Close()
	}
}

// OpenAll opens the given node and all of its sub-nodes
func (tv *TreeView) OpenAll() {
	updt := tv.UpdateStart()
	tv.WalkPre(func(k ki.Ki) bool {
		tvki := AsTreeView(k)
		if tvki != nil {
			tvki.SetClosed(false)
			tvki.SetState(false, states.Invisible)
		}
		return ki.Continue
	})
	tv.SendChangeEvent(nil)
	tv.UpdateEndLayout(updt)
}

// CloseAll closes the given node and all of its sub-nodes.
func (tv *TreeView) CloseAll() {
	updt := tv.UpdateStart()
	tv.WalkPre(func(k ki.Ki) bool {
		tvki := AsTreeView(k)
		if tvki != nil {
			tvki.SetClosed(true)
			tvki.SetState(true, states.Invisible)
			return ki.Continue
		}
		return ki.Break
	})
	tv.SendChangeEvent(nil)
	tv.UpdateEndLayout(updt)
}

// OpenParents opens all the parents of this node,
// so that it will be visible.
func (tv *TreeView) OpenParents() {
	updt := tv.UpdateStart()
	tv.WalkUpParent(func(k ki.Ki) bool {
		tvki := AsTreeView(k)
		if tvki != nil {
			tvki.SetClosed(false)
			return ki.Continue
		}
		return ki.Break
	})
	tv.SendChangeEvent(nil)
	tv.UpdateEndLayout(updt)
}

/////////////////////////////////////////////////////////////
//    Modifying Source Tree

func (tv *TreeView) ContextMenuPos() (pos image.Point) {
	pos.X = tv.ScBBox.Min.X + int(tv.Indent.Dots)
	pos.Y = (tv.ScBBox.Min.Y + tv.ScBBox.Max.Y) / 2
	return
}

func (tv *TreeView) MakeContextMenu(m *gi.Menu) {
	// derived types put native menu code here
	if tv.CtxtMenuFunc != nil {
		tv.CtxtMenuFunc(tv.This().(gi.Widget), m)
	}
	// note: root inactivity is relevant factor here..
	// if CtxtMenuView(tv.SrcNode, tv.RootIsInactive(), tv.Scene, m) { // our viewed obj's menu
	// 	if tv.ShowViewCtxtMenu {
	// 		m.AddSeparator("sep-tvmenu")
	// 		CtxtMenuView(tv.This(), tv.RootIsInactive(), tv.Scene, m)
	// 	}
	// } else {
	// 	CtxtMenuView(tv.This(), tv.RootIsInactive(), tv.Scene, m)
	// }
}

// IsRoot returns true if given node is the root of the tree.
func (tv *TreeView) IsRoot(op string) bool {
	if tv.This() == tv.RootView.This() {
		if op != "" {
			gi.PromptDialog(tv, gi.DlgOpts{Title: "TreeView " + op, Prompt: fmt.Sprintf("Cannot %v the root of the tree", op), Ok: true, Cancel: false}, nil)
		}
		return true
	}
	return false
}

////////////////////////////////////////////////////////////
//    Copy / Cut / Paste

// MimeData adds mimedata for this node: a text/plain of the Path.
// satisfies Clipper.MimeData interface
func (tv *TreeView) MimeData(md *mimedata.Mimes) {
	*md = append(*md, mimedata.NewTextData(tv.PathFrom(tv.RootView)))
}

// NodesFromMimeData returns a slice of paths from mime data.
func (tv *TreeView) NodesFromMimeData(md mimedata.Mimes) []string {
	ni := len(md) / 2
	pl := make([]string, 0, ni)
	for _, d := range md {
		if d.Type == filecat.TextPlain { // paths
			pl = append(pl, string(d.Data))
		}
	}
	return pl
}

// Copy copies to clip.Board, optionally resetting the selection.
// satisfies gi.Clipper interface and can be overridden by subtypes
func (tv *TreeView) Copy(reset bool) {
	sels := tv.SelectedViews()
	nitms := max(1, len(sels))
	md := make(mimedata.Mimes, 0, 2*nitms)
	tv.This().(gi.Clipper).MimeData(&md) // source is always first..
	if nitms > 1 {
		for _, sn := range sels {
			if sn.This() != tv.This() {
				sn.This().(gi.Clipper).MimeData(&md)
			}
		}
	}
	tv.EventMgr().ClipBoard().Write(md)
	if reset {
		tv.UnselectAll()
	}
}

// Cut copies to clip.Board and deletes selected items.
// satisfies gi.Clipper interface and can be overridden by subtypes
func (tv *TreeView) Cut() {
	if tv.IsRoot("Cut") {
		return
	}
	tv.Copy(false)
	sels := tv.SelectedViews()
	tv.UnselectAll()
	for _, sn := range sels {
		sn.Delete(true)
	}
	// tv.SetChanged()
}

// Paste pastes clipboard at given node.
// satisfies gi.Clipper interface and can be overridden by subtypes
func (tv *TreeView) Paste() {
	md := tv.EventMgr().ClipBoard().Read([]string{filecat.DataJson})
	if md != nil {
		tv.PasteMenu(md)
	}
}

// MakePasteMenu makes the menu of options for paste events
func (tv *TreeView) MakePasteMenu(m *gi.Menu, data any) {
	if len(*m) > 0 {
		return
	}
	m.AddButton(gi.ActOpts{Label: "Assign To", Data: data}, func(act *gi.Button) {
		tv.PasteAssign(data.(mimedata.Mimes))
	})
	m.AddButton(gi.ActOpts{Label: "Add to Children", Data: data}, func(act *gi.Button) {
		tv.PasteChildren(data.(mimedata.Mimes), events.DropCopy)
	})
	if !tv.IsRoot("") && tv.RootView.This() != tv.This() {
		m.AddButton(gi.ActOpts{Label: "Insert Before", Data: data}, func(act *gi.Button) {
			tv.PasteBefore(data.(mimedata.Mimes), events.DropCopy)
		})
		m.AddButton(gi.ActOpts{Label: "Insert After", Data: data}, func(act *gi.Button) {
			tv.PasteAfter(data.(mimedata.Mimes), events.DropCopy)
		})
	}
	m.AddButton(gi.ActOpts{Label: "Cancel", Data: data}, func(act *gi.Button) {
	})
	// todo: compare, etc..
}

// PasteMenu performs a paste from the clipboard using given data -- pops up
// a menu to determine what specifically to do
func (tv *TreeView) PasteMenu(md mimedata.Mimes) {
	tv.UnselectAll()
	var menu gi.Menu
	tv.MakePasteMenu(&menu, md)
	pos := tv.ContextMenuPos()
	gi.NewMenu(menu, tv.This().(gi.Widget), pos).Run()
}

// PasteAssign assigns mime data (only the first one!) to this node
func (tv *TreeView) PasteAssign(md mimedata.Mimes) {
	pl := tv.NodesFromMimeData(md)
	if len(pl) == 0 {
		return
	}
	sk, err := tv.RootView.FindPathTry(pl[0])
	if err != nil {
		slog.Error("TreeView PasteAssign path not found", "path:", pl[0], "target node:", tv)
		return
	}
	tv.CopyFrom(sk) // nodes with data copy here
	// tv.SetChanged()
}

// PasteBefore inserts object(s) from mime data before this node.
// If another item with the same name already exists, it will
// append _Copy on the name of the inserted objects
func (tv *TreeView) PasteBefore(md mimedata.Mimes, mod events.DropMods) {
	tv.PasteAt(md, mod, 0, "Paste Before")
}

// PasteAfter inserts object(s) from mime data after this node.
// If another item with the same name already exists, it will
// append _Copy on the name of the inserted objects
func (tv *TreeView) PasteAfter(md mimedata.Mimes, mod events.DropMods) {
	tv.PasteAt(md, mod, 1, "Paste After")
}

// This is a kind of hack to prevent moved items from being deleted, using DND
const TreeViewTempMovedTag = `_\&MOVED\&`

// todo: these methods require an interface to work for descended
// nodes, based on base code

// PasteAt inserts object(s) from mime data at rel position to this node.
// If another item with the same name already exists, it will
// append _Copy on the name of the inserted objects
func (tv *TreeView) PasteAt(md mimedata.Mimes, mod events.DropMods, rel int, actNm string) {
	//	pl := tv.NodesFromMimeData(md)
	//
	//	if tv.Par == nil {
	//		return
	//	}
	//	par := AsTreeView(tv.Par)
	//	if par == nil {
	//		gi.PromptDialog(tv, gi.DlgOpts{Title: actNm, Prompt: "Cannot insert after the root of the tree", Ok: true, Cancel: false}, nil)
	//		return
	//	}
	//	myidx, ok := tv.IndexInParent()
	//	if !ok {
	//		return
	//	}
	//	myidx += rel
	//	updt := par.UpdateStart()
	//
	// sz := len(sl)
	//
	//	for i, orgpath := range pl {
	//		if mod != events.DropMove {
	//
	//	if cn := par.ChildByName(ns.Name(), 0); cn != nil {
	//		ns.SetName(ns.Name() + "_Copy")
	//	}
	//
	//	}
	//
	// todo!
	// par.SetChildAdded()
	// par.InsertChild(ns, myidx+i)
	// npath := ns.PathFrom(sroot)
	// if mod == events.DropMove && npath == orgpath { // we will be nuked immediately after drag
	//
	//		ns.SetName(ns.Name() + TreeViewTempMovedTag) // special keyword :)
	//	}
	//
	//	if i == sz-1 {
	//		ski = ns
	//	}
	//
	// tv.SendChangeEvent(true)
	// }
	// par.UpdateEndLayout(updt)
	// todo:
	//
	//	if ski != nil {
	//		if tvk := tvpar.ChildByName("tv_"+ski.Name(), 0); tvk != nil {
	//			stv := AsTreeView(tvk)
	//			stv.SelectAction(events.SelectOne)
	//		}
	//	}
}

// PasteChildren inserts object(s) from mime data
// at end of children of this node
func (tv *TreeView) PasteChildren(md mimedata.Mimes, mod events.DropMods) {
	pl := tv.NodesFromMimeData(md)
	_ = pl

	updt := tv.UpdateStart()
	tv.SetChildAdded()
	// for _, ns := range sl {
	// 	sk.AddChild(ns)
	// 	// tv.RootView.TreeViewSig.Emit(tv.RootView.This(), int64(TreeViewInserted), ns.This())
	// }
	tv.UpdateEndLayout(updt)
	// tv.SetChanged()
}

//////////////////////////////////////////////////////////////////////////////
//    Drag-n-Drop

// DragNDropStart starts a drag-n-drop on this node -- it includes any other
// selected nodes as well, each as additional records in mimedata
func (tv *TreeView) DragNDropStart() {
	sels := tv.SelectedViews()
	nitms := max(1, len(sels))
	md := make(mimedata.Mimes, 0, 2*nitms)
	tv.This().(gi.Clipper).MimeData(&md) // source is always first..
	if nitms > 1 {
		for _, sn := range sels {
			if sn.This() != tv.This() {
				sn.This().(gi.Clipper).MimeData(&md)
			}
		}
	}
	sp := &gi.Sprite{}
	sp.GrabRenderFrom(tv) // todo: show number of items?
	gi.ImageClearer(sp.Pixels, 50.0)
	// tv.ParentRenderWin().StartDragNDrop(tv.This(), md, sp)
}

/*
// DragNDropTarget handles a drag-n-drop onto this node
func (tv *TreeView) DragNDropTarget(de events.Event) {
	de.Target = tv.This()
	if de.Mod == events.DropLink {
		de.Mod = events.DropCopy // link not supported -- revert to copy
	}
	de.SetHandled()
	tv.This().(gi.DragNDropper).Drop(de.Data, de.Mod)
}

// DragNDropExternal handles a drag-n-drop external drop onto this node
func (tv *TreeView) DragNDropExternal(de events.Event) {
	de.Target = tv.This()
	if de.Mod == events.DropLink {
		de.Mod = events.DropCopy // link not supported -- revert to copy
	}
	de.SetHandled()
	tv.This().(gi.DragNDropper).DropExternal(de.Data, de.Mod)
}

// DragNDropFinalize is called to finalize actions on the Source node prior to
// performing target actions -- mod must indicate actual action taken by the
// target, including ignore
func (tv *TreeView) DragNDropFinalize(mod events.DropMods) {
	if tv.Scene == nil {
		return
	}
	tv.UnselectAll()
	tv.ParentRenderWin().FinalizeDragNDrop(mod)
}

// DragNDropFinalizeDefMod is called to finalize actions on the Source node prior to
// performing target actions -- uses default drop mod in place when event was dropped.
func (tv *TreeView) DragNDropFinalizeDefMod() {
	win := tv.ParentRenderWin()
	if win == nil {
		return
	}
	tv.UnselectAll()
	win.FinalizeDragNDrop(win.EventMgr.DNDDropMod)
}

// Dragged is called after target accepts the drop -- we just remove
// elements that were moved
// satisfies gi.DragNDropper interface and can be overridden by subtypes
func (tv *TreeView) Dragged(de events.Event) {
	if de.Mod != events.DropMove {
		return
	}
	sroot := tv.RootView.SrcNode
	md := de.Data
	for _, d := range md {
		if d.Type == filecat.TextPlain { // link
			path := string(d.Data)
			sn := sroot.FindPath(path)
			if sn != nil {
				sn.Delete(true)
				// tv.RootView.TreeViewSig.Emit(tv.RootView.This(), int64(TreeViewDeleted), sn.This())
			}
			sn = sroot.FindPath(path + TreeViewTempMovedTag)
			if sn != nil {
				psplt := strings.Split(path, "/")
				orgnm := psplt[len(psplt)-1]
				sn.SetName(orgnm)
				sn.SetNeedsRender()
			}
		}
	}
}

// MakeDropMenu makes the menu of options for dropping on a target
func (tv *TreeView) MakeDropMenu(m *gi.Menu, data any, mod events.DropMods) {
	if len(*m) > 0 {
		return
	}
	switch mod {
	case events.DropCopy:
		m.AddLabel("Copy (Use Shift to Move):")
	case events.DropMove:
		m.AddLabel("Move:")
	}
	if mod == events.DropCopy {
		m.AddButton(gi.ActOpts{Label: "Assign To", Data: data}, tv.This(), func(recv, send ki.Ki, sig int64, data any) {
			tv := recv.Embed(TreeViewType).(*TreeView)
			tv.DropAssign(data.(mimedata.Mimes))
		})
	}
	m.AddButton(gi.ActOpts{Label: "Add to Children", Data: data}, tv.This(), func(recv, send ki.Ki, sig int64, data any) {
		tv := recv.Embed(TreeViewType).(*TreeView)
		tv.DropChildren(data.(mimedata.Mimes), mod) // captures mod
	})
	if !tv.IsRoot("") && tv.RootView.This() != tv.This() {
		m.AddButton(gi.ActOpts{Label: "Insert Before", Data: data}, tv.This(), func(recv, send ki.Ki, sig int64, data any) {
			tv := recv.Embed(TreeViewType).(*TreeView)
			tv.DropBefore(data.(mimedata.Mimes), mod) // captures mod
		})
		m.AddButton(gi.ActOpts{Label: "Insert After", Data: data}, tv.This(), func(recv, send ki.Ki, sig int64, data any) {
			tv := recv.Embed(TreeViewType).(*TreeView)
			tv.DropAfter(data.(mimedata.Mimes), mod) // captures mod
		})
	}
	m.AddButton(gi.ActOpts{Label: "Cancel", Data: data}, tv.This(), func(recv, send ki.Ki, sig int64, data any) {
		tv := recv.Embed(TreeViewType).(*TreeView)
		tv.DropCancel()
	})
	// todo: compare, etc..
}

// Drop pops up a menu to determine what specifically to do with dropped items
// satisfies gi.DragNDropper interface and can be overridden by subtypes
func (tv *TreeView) Drop(md mimedata.Mimes, mod events.DropMods) {
	var menu gi.Menu
	tv.MakeDropMenu(&menu, md, mod)
	pos := tv.ContextMenuPos()
	gi.NewMenu(menu, tv.This().(gi.Widget), pos).Run()
}

// DropExternal is not handled by base case but could be in derived
func (tv *TreeView) DropExternal(md mimedata.Mimes, mod events.DropMods) {
	tv.DropCancel()
}

// DropAssign assigns mime data (only the first one!) to this node
func (tv *TreeView) DropAssign(md mimedata.Mimes) {
	tv.PasteAssign(md)
	tv.DragNDropFinalize(events.DropCopy)
}

// DropBefore inserts object(s) from mime data before this node
func (tv *TreeView) DropBefore(md mimedata.Mimes, mod events.DropMods) {
	tv.PasteBefore(md, mod)
	tv.DragNDropFinalize(mod)
}

// DropAfter inserts object(s) from mime data after this node
func (tv *TreeView) DropAfter(md mimedata.Mimes, mod events.DropMods) {
	tv.PasteAfter(md, mod)
	tv.DragNDropFinalize(mod)
}

// DropChildren inserts object(s) from mime data at end of children of this node
func (tv *TreeView) DropChildren(md mimedata.Mimes, mod events.DropMods) {
	tv.PasteChildren(md, mod)
	tv.DragNDropFinalize(mod)
}

// DropCancel cancels the drop action e.g., preventing deleting of source
// items in a Move case
func (tv *TreeView) DropCancel() {
	tv.DragNDropFinalize(events.DropIgnore)
}

*/

////////////////////////////////////////////////////
// 	Widget Infrastructure

func (tv *TreeView) HandleTreeViewEvents() {
	tv.HandleWidgetEvents()
	tv.On(events.KeyChord, func(e events.Event) {
		tv.HandleTreeViewKeyChord(e)
	})
	tv.HandleTreeViewMouse()
	tv.HandleTreeViewDrag()
}

func (tv *TreeView) HandleTreeViewKeyChord(kt events.Event) {
	if gi.KeyEventTrace {
		fmt.Printf("TreeView KeyInput: %v\n", tv.Path())
	}
	kf := gi.KeyFun(kt.KeyChord())
	selMode := events.SelectModeBits(kt.Modifiers())

	if selMode == events.SelectOne {
		if tv.SelectMode() {
			selMode = events.ExtendContinuous
		}
	}

	// first all the keys that work for inactive and active
	switch kf {
	case gi.KeyFunCancelSelect:
		tv.UnselectAll()
		tv.SetSelectMode(false)
		kt.SetHandled()
	case gi.KeyFunMoveRight:
		tv.Open()
		kt.SetHandled()
	case gi.KeyFunMoveLeft:
		tv.Close()
		kt.SetHandled()
	case gi.KeyFunMoveDown:
		tv.MoveDownAction(selMode)
		kt.SetHandled()
	case gi.KeyFunMoveUp:
		tv.MoveUpAction(selMode)
		kt.SetHandled()
	case gi.KeyFunPageUp:
		tv.MovePageUpAction(selMode)
		kt.SetHandled()
	case gi.KeyFunPageDown:
		tv.MovePageDownAction(selMode)
		kt.SetHandled()
	case gi.KeyFunHome:
		tv.MoveHomeAction(selMode)
		kt.SetHandled()
	case gi.KeyFunEnd:
		tv.MoveEndAction(selMode)
		kt.SetHandled()
	case gi.KeyFunSelectMode:
		tv.SelectModeToggle()
		kt.SetHandled()
	case gi.KeyFunSelectAll:
		tv.SelectAll()
		kt.SetHandled()
	case gi.KeyFunEnter:
		tv.ToggleClose()
		kt.SetHandled()
	case gi.KeyFunCopy:
		tv.This().(gi.Clipper).Copy(true)
		kt.SetHandled()
	}
	if !tv.RootIsInactive() && !kt.IsHandled() {
		switch kf {
		// todo:
		// case gi.KeyFunDelete:
		// 	tv.SrcDelete()
		// 	kt.SetHandled()
		// case gi.KeyFunDuplicate:
		// 	tv.SrcDuplicate()
		// 	kt.SetHandled()
		// case gi.KeyFunInsert:
		// 	tv.SrcInsertBefore()
		// 	kt.SetHandled()
		// case gi.KeyFunInsertAfter:
		// 	tv.SrcInsertAfter()
		// 	kt.SetHandled()
		case gi.KeyFunCut:
			tv.This().(gi.Clipper).Cut()
			kt.SetHandled()
		case gi.KeyFunPaste:
			tv.This().(gi.Clipper).Paste()
			kt.SetHandled()
		}
	}
}

func (tv *TreeView) HandleTreeViewMouse() {
	tv.OnClick(func(e events.Event) {
		e.SetHandled()
		tv.SelectAction(e.SelectMode())
	})
	tv.OnDoubleClick(func(e events.Event) {
		e.SetHandled()
		tv.ToggleClose()
	})
}

func (tv *TreeView) HandleTreeViewDrag() {
	/*
		tvwe.AddFunc(goosi.DNDEvent, gi.RegPri, func(recv, send ki.Ki, sig int64, d any) {
			if recv == nil {
				return
			}
			de := d.(events.Event)
			tv := recv.Embed(TreeViewType).(*TreeView)
			switch de.Action {
			case events.Start:
				tv.DragNDropStart()
			case events.DropOnTarget:
				tv.DragNDropTarget(de)
			case events.DropFmSource:
				tv.This().(gi.DragNDropper).Dragged(de)
			case events.External:
				tv.DragNDropExternal(de)
			}
		})
		tvwe.AddFunc(goosi.DNDFocusEvent, gi.RegPri, func(recv, send ki.Ki, sig int64, d any) {
			if recv == nil {
				return
			}
			de := d.(*events.FocusEvent)
			tv := recv.Embed(TreeViewType).(*TreeView)
			switch de.Action {
			case events.Enter:
				tv.ParentRenderWin().DNDSetCursor(de.Mod)
			case events.Exit:
				tv.ParentRenderWin().DNDNotCursor()
			case events.Hover:
				tv.Open()
			}
		})
	*/
	/*
		if tv.HasChildren() {
			if wb, ok := tv.BranchPart(); ok {
				wb.ButtonSig.ConnectOnly(tv.This(), func(recv, send ki.Ki, sig int64, data any) {
					if sig == int64(gi.ButtonToggled) {
						tv, _ := recv.Embed(TreeViewType).(*TreeView)
						tv.ToggleClose()
					}
				})
			}
		}
		if lbl, ok := tv.LabelPart(); ok {
			// HiPri is needed to override label's native processing
			lblwe.AddFunc(events.MouseUp, gi.HiPri, func(recv, send ki.Ki, sig int64, d any) {
				lb, _ := recv.(*gi.Label)
				tvvi := lb.Parent().Parent()
				if tvvi == nil || tvvi.This() == nil { // deleted
					return
				}
				tv := tvvi.Embed(TreeViewType).(*TreeView)
				me := d.(events.Event)
				switch me.Button {
				case events.Left:
					switch me.Action {
					case events.DoubleClick:
						tv.ToggleClose()
						me.SetHandled()
					case events.Release:
						tv.SelectAction(me.SelectMode())
						me.SetHandled()
					}
				case events.Right:
					if me.Action == events.Release {
						me.SetHandled()
						tv.This().(gi.Widget).ContextMenu()
					}
				}
			})
		}
	*/
}

var TreeViewProps = ki.Props{
	"CtxtMenuActive": ki.PropSlice{
		{"SrcAddChild", ki.Props{
			"label": "Add Child",
		}},
		{"SrcInsertBefore", ki.Props{
			"label":    "Insert Before",
			"shortcut": gi.KeyFunInsert,
			"updtfunc": ActionUpdateFunc(func(tvi any, act *gi.Button) {
				// tv := tvi.(ki.Ki).Embed(TreeViewType).(*TreeView)
				// act.SetState(tv.IsRoot(""), states.Disabled)
			}),
		}},
		{"SrcInsertAfter", ki.Props{
			"label":    "Insert After",
			"shortcut": gi.KeyFunInsertAfter,
			"updtfunc": ActionUpdateFunc(func(tvi any, act *gi.Button) {
				// tv := tvi.(ki.Ki).Embed(TreeViewType).(*TreeView)
				// act.SetState(tv.IsRoot(""), states.Disabled)
			}),
		}},
		{"SrcDuplicate", ki.Props{
			"label":    "Duplicate",
			"shortcut": gi.KeyFunDuplicate,
			"updtfunc": ActionUpdateFunc(func(tvi any, act *gi.Button) {
				// tv := tvi.(ki.Ki).Embed(TreeViewType).(*TreeView)
				// act.SetState(tv.IsRoot(""), states.Disabled)
			}),
		}},
		{"SrcDelete", ki.Props{
			"label":    "Delete",
			"shortcut": gi.KeyFunDelete,
			"updtfunc": ActionUpdateFunc(func(tvi any, act *gi.Button) {
				// tv := tvi.(ki.Ki).Embed(TreeViewType).(*TreeView)
				// act.SetState(tv.IsRoot(""), states.Disabled)
			}),
		}},
		{"sep-edit", ki.BlankProp{}},
		{"Copy", ki.Props{
			"shortcut": gi.KeyFunCopy,
			"Args": ki.PropSlice{
				{"reset", ki.Props{
					"value": true,
				}},
			},
		}},
		{"Cut", ki.Props{
			"shortcut": gi.KeyFunCut,
			"updtfunc": ActionUpdateFunc(func(tvi any, act *gi.Button) {
				// tv := tvi.(ki.Ki).Embed(TreeViewType).(*TreeView)
				// act.SetState(tv.IsRoot(""), states.Disabled)
			}),
		}},
		{"Paste", ki.Props{
			"shortcut": gi.KeyFunPaste,
		}},
		{"sep-win", ki.BlankProp{}},
		{"SrcEdit", ki.Props{
			"label": "Edit",
		}},
		{"SrcGoGiEditor", ki.Props{
			"label": "GoGi Editor",
		}},
		{"sep-open", ki.BlankProp{}},
		{"OpenAll", ki.Props{}},
		{"CloseAll", ki.Props{}},
	},
	"CtxtMenuInactive": ki.PropSlice{
		{"Copy", ki.Props{
			"shortcut": gi.KeyFunCopy,
			"Args": ki.PropSlice{
				{"reset", ki.Props{
					"value": true,
				}},
			},
		}},
		{"SrcEdit", ki.Props{
			"label": "Edit",
		}},
		{"SrcGoGiEditor", ki.Props{
			"label": "GoGi Editor",
		}},
	},
}

//
// func (tv *TreeView) FocusChanged(change gi.FocusChanges) {
// 	switch change {
// 	case gi.FocusLost:
// 		tv.SetNeedsRender()
// 	case gi.FocusGot:
// 		if tv.This() == tv.RootView.This() {
// 			sl := tv.SelectedViews()
// 			if len(sl) > 0 {
// 				fsl := sl[0]
// 				if fsl != tv {
// 					fsl.GrabFocus()
// 					return
// 				}
// 			}
// 		}
// 		tv.ScrollToMe()
// 		tv.EmitFocusedSignal()
// 		tv.SetNeedsRender()
// 	case gi.FocusInactive: // don't care..
// 	case gi.FocusActive:
// 	}
// }<|MERGE_RESOLUTION|>--- conflicted
+++ resolved
@@ -114,16 +114,6 @@
 		s.Padding.Set(units.Dp(4))
 		s.Text.Align = styles.AlignLeft
 		s.AlignV = styles.AlignTop
-<<<<<<< HEAD
-=======
-		s.Color = colors.Scheme.Secondary.OnContainer
-		s.BackgroundColor.SetSolid(colors.Scheme.Surface)
-		if s.State.Is(states.Selected) {
-			s.BackgroundColor.SetSolid(colors.Scheme.Select.Container)
-		} else if s.State.Is(states.Hovered) {
-			s.BackgroundColor.SetSolid(colors.Scheme.SurfaceContainerLow)
-		}
->>>>>>> d279bf1b
 	})
 }
 
