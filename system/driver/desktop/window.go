--- conflicted
+++ resolved
@@ -487,12 +487,7 @@
 	w.WnSize = wsz
 	var fbsz image.Point
 	fbsz.X, fbsz.Y = w.Glw.GetFramebufferSize()
-<<<<<<< HEAD
-	w.PixSize = fbsz
-	// fmt.Println("UpdateGeom:", fbsz, wsz)
-=======
 	w.PixelSize = fbsz
->>>>>>> 55e6ea8e
 	w.PhysDPI = sc.PhysicalDPI
 	w.LogDPI = sc.LogicalDPI
 	w.Mu.Unlock()
